--- conflicted
+++ resolved
@@ -48,29 +48,8 @@
   const [showUserList, setShowUserList] = useState(false);
   const [replyingTo, setReplyingTo] = useState<Message | null>(null);
   const [typingUsers, setTypingUsers] = useState<string[]>([]);
-  const [highlightedMessageId, setHighlightedMessageId] = useState<string | null>(null);
-<<<<<<< HEAD
   const socketRef = useRef<typeof Socket | null>(null);
-  const messagesEndRef = useRef<HTMLDivElement>(null);
-  const messageRefs = useRef<Record<string, HTMLDivElement>>({});
-=======
-  const [newMessagesIndicator, setNewMessagesIndicator] = useState(false);
-  const [swipeProgress, setSwipeProgress] = useState<{ id: string; distance: number } | null>(null);
-  const [isAtBottom, setIsAtBottom] = useState(true);
-  
-  const isMobile = useMediaQuery("(max-width: 768px)");
-
-  const socketRef = useRef<typeof Socket | null>(null);
-  const messagesEndRef = useRef<HTMLDivElement>(null);
-  const messagesContainerRef = useRef<HTMLDivElement>(null);
-  const messageRefs = useRef<Record<string, HTMLDivElement>>({});
-  const messageInputRef = useRef<MessageInputRef>(null);
-  const touchStartX = useRef<number | null>(null);
-  const swipeThreshold = isMobile ? 80 : 100;
-  const scrollToBottomTimeout = useRef<NodeJS.Timeout | null>(null);
->>>>>>> 741b7ddc
-
-  // ========== SOCKET SETUP ========== //
+
   useEffect(() => {
     const socket = io("https://super-chat-backend.onrender.com", {
       transports: ["websocket", "polling"],
@@ -124,11 +103,7 @@
     };
   }, [room, userName, isAtBottom]);
 
-<<<<<<< HEAD
-  // Scroll to bottom when new messages arrive
-  useEffect(() => {
-    messagesEndRef.current?.scrollIntoView({ behavior: "smooth" });
-  }, [messages]);
+  let lastTapTime: number | null = null;
 
   // Auto-scroll to bottom on initial load
   useEffect(() => {
@@ -150,174 +125,29 @@
   };
 
   const toggleUserList = () => setShowUserList((prev) => !prev);
-=======
-  // Scroll management
-  useEffect(() => {
-    const container = messagesContainerRef.current;
-    if (!container) return;
-
-    const handleScroll = () => {
-      const isBottom = 
-        container.scrollHeight - container.scrollTop - container.clientHeight < 50;
-      setIsAtBottom(isBottom);
-      if (isBottom && newMessagesIndicator) {
-        setNewMessagesIndicator(false);
-      }
-    };
-
-    container.addEventListener("scroll", handleScroll);
-    return () => container.removeEventListener("scroll", handleScroll);
-  }, [newMessagesIndicator]);
-
-  useEffect(() => {
-    if (isAtBottom) {
-      scrollToBottom();
-    }
-  }, [messages, isAtBottom]);
->>>>>>> 741b7ddc
-
-  useEffect(() => {
-    if (highlightedMessageId) {
-      const timer = setTimeout(() => setHighlightedMessageId(null), 2000);
-      return () => clearTimeout(timer);
-    }
-  }, [highlightedMessageId]);
-
-  const scrollToBottom = useCallback(() => {
-    if (scrollToBottomTimeout.current) {
-      clearTimeout(scrollToBottomTimeout.current);
-    }
-    
-    scrollToBottomTimeout.current = setTimeout(() => {
-      messagesEndRef.current?.scrollIntoView({ behavior: "smooth" });
-      setNewMessagesIndicator(false);
-    }, 100);
-  }, []);
-
-  const sendMessage = (text: string, imageUrl?: string, videoUrl?: string) => {
-    if (!socketRef.current) return;
-    socketRef.current.emit("send-message", {
-      room,
-      message: { text, replyTo: replyingTo?.id || null, imageUrl, videoUrl },
-    });
+
+  const sendMessage = (text: string, imageUrl?: string) => {
+    const socket = socketRef.current;
+    if (!socket) return;
+
+    const message = { text, replyTo: replyingTo?.id || null, imageUrl };
+    socket.emit("send-message", { room, message });
+
     setReplyingTo(null);
     scrollToBottom();
   };
 
   const handleReply = useCallback((msg: Message) => {
     setReplyingTo(msg);
-<<<<<<< HEAD
-    
-    // Scroll to message being replied to
-    setTimeout(() => {
-      messageRefs.current[msg.id]?.scrollIntoView({
-        behavior: "smooth",
-        block: "center"
-      });
-      setHighlightedMessageId(msg.id);
-    }, 100);
-=======
-    setSwipeProgress(null);
-    
-    setTimeout(() => {
-      messageRefs.current[msg.id]?.scrollIntoView({ behavior: "smooth", block: "center" });
-      setHighlightedMessageId(msg.id);
-      messageInputRef.current?.focus();
-    }, 100);
-  }, []);
-
-  const handleTyping = (() => {
-    let lastEmit = 0;
-    return () => {
-      const now = Date.now();
-      if (now - lastEmit > 1000 && socketRef.current) {
-        socketRef.current.emit("typing", { room });
-        lastEmit = now;
-      }
-    };
-  })();
+  };
 
   const formatTimestamp = (iso: string) => formatDistanceToNow(new Date(iso), { addSuffix: true });
 
-  const renderMessageText = (text: string) => {
-    const urlRegex = /(https?:\/\/[^\s]+)/g;
-    return text.split(urlRegex).map((part, idx) =>
-      urlRegex.test(part) ? (
-        <a
-          key={idx}
-          href={part}
-          target="_blank"
-          rel="noopener noreferrer"
-          className="text-blue-300 underline break-all hover:text-blue-200 transition-colors"
-          onClick={(e) => e.stopPropagation()}
-        >
-          {part}
-        </a>
-      ) : (
-        part
-      )
-    );
->>>>>>> 741b7ddc
-  };
-
-  // === ENHANCED SWIPE HANDLING === //
-  const handleTouchStart = (e: React.TouchEvent, msg: Message) => {
-    touchStartX.current = e.touches[0].clientX;
-    setSwipeProgress({ id: msg.id, distance: 0 });
-  };
-
-  const handleTouchMove = (e: React.TouchEvent, msg: Message) => {
-    if (touchStartX.current === null) return;
-    
-    const currentX = e.touches[0].clientX;
-    const distance = Math.max(0, currentX - touchStartX.current);
-    
-    if (distance > 0) {
-      setSwipeProgress({ 
-        id: msg.id, 
-        distance: Math.min(distance, swipeThreshold + 50)
-      });
-    }
-  };
-
-  const handleTouchEnd = (e: React.TouchEvent, msg: Message) => {
-    if (touchStartX.current === null) return;
-    
-    const endX = e.changedTouches[0].clientX;
-    const distance = endX - touchStartX.current;
-    
-    if (distance > swipeThreshold) {
-      handleReply(msg);
-    } else {
-      setSwipeProgress(null);
-    }
-    
-    touchStartX.current = null;
-  };
-
-<<<<<<< HEAD
-  // Make URLs clickable
-  const renderMessageText = (text: string) => {
-    const urlRegex = /(https?:\/\/[^\s]+)/g;
-    const parts = text.split(urlRegex);
-
-    return parts.map((part, index) => {
-      if (part.match(urlRegex)) {
-        return (
-          <a
-            key={index}
-            href={part}
-            target="_blank"
-            rel="noopener noreferrer"
-            className="text-blue-300 underline break-all"
-            onClick={(e) => e.stopPropagation()}
-          >
-            {part}
-          </a>
-        );
-      }
-      return part;
-    });
+    socket.emit("typing", { room });
+  };
+
+  const formatTimestamp = (isoTimestamp: string) => {
+    return formatDistanceToNow(new Date(isoTimestamp), { addSuffix: true });
   };
 
   return (
@@ -328,146 +158,19 @@
         <div className="flex items-center space-x-2">
           <span
             className={`text-sm ${socketConnected ? "text-green-400" : "text-red-400"}`}
-=======
-  const renderMessageItem = (msg: Message) => {
-    const isMine = msg.sender === userName;
-    const isReplyHighlight = highlightedMessageId === msg.id;
-    const isSwiping = swipeProgress?.id === msg.id;
-    const swipeDistance = isSwiping ? swipeProgress.distance : 0;
-    const swipePercentage = Math.min(100, (swipeDistance / swipeThreshold) * 100);
-
-    return (
-      <motion.div
-        key={msg.id}
-        ref={(el: HTMLDivElement | null) => {
-          if (el) messageRefs.current[msg.id] = el;
-        }}
-        className={`flex my-2 relative ${isMine ? "justify-end" : "justify-start"}`}
-        initial={{ opacity: 0, y: 20 }}
-        animate={{ opacity: 1, y: 0 }}
-        transition={{ duration: 0.3 }}
-        onDoubleClick={() => handleReply(msg)}
-        onTouchStart={(e) => handleTouchStart(e, msg)}
-        onTouchMove={(e) => handleTouchMove(e, msg)}
-        onTouchEnd={(e) => handleTouchEnd(e, msg)}
-      >
-        {/* Swipe Feedback Indicator */}
-        {isSwiping && (
-          <motion.div 
-            className="absolute inset-y-0 left-0 flex items-center pl-2 z-0"
-            initial={{ opacity: 0 }}
-            animate={{ 
-              opacity: swipePercentage > 10 ? 1 : 0,
-              x: Math.min(swipeDistance, swipeThreshold) - 30
-            }}
->>>>>>> 741b7ddc
           >
-            <FiCornerDownLeft className="w-6 h-6 text-purple-400" />
-          </motion.div>
-        )}
-
-        {/* Message Content */}
-        <motion.div
-          className={`relative p-4 rounded-2xl shadow-md text-sm font-medium ${isMobile ? 'max-w-[85%]' : 'max-w-xs md:max-w-md'} w-full break-words z-10 transition-all ${
-            isMine 
-              ? "bg-gradient-to-br from-purple-600 to-purple-700 text-white ml-auto" 
-              : "bg-gradient-to-br from-indigo-600 to-indigo-700 text-white"
-          } ${isReplyHighlight ? "ring-4 ring-yellow-400" : ""}`}
-          style={{ 
-            transform: isSwiping ? `translateX(${swipeDistance}px)` : 'none',
-            transition: isSwiping ? 'none' : 'transform 0.2s ease'
-          }}
-        >
-          {msg.replyTo && (
-            <div
-              className="mb-2 p-2 rounded-lg bg-indigo-800/60 border-l-2 border-blue-400 text-gray-200 text-xs italic cursor-pointer hover:bg-indigo-700/60 transition-colors"
-              onClick={() => {
-                const original = messages.find((m) => m.id === msg.replyTo);
-                if (original) {
-                  messageRefs.current[original.id]?.scrollIntoView({ behavior: "smooth", block: "center" });
-                  setHighlightedMessageId(original.id);
-                  messageInputRef.current?.focus();
-                }
-              }}
-            >
-              <span className="font-semibold text-blue-300">
-                {messages.find((m) => m.id === msg.replyTo)?.sender === userName ? "You" : messages.find((m) => m.id === msg.replyTo)?.sender}
-              </span>
-              :{" "}
-              <span className="truncate inline-block max-w-[180px]">
-                {messages.find((m) => m.id === msg.replyTo)?.text || "Message"}
-              </span>
-            </div>
-          )}
-          <div className="text-xs font-semibold text-gray-200 mb-1 flex items-center">
-            {msg.sender === userName ? (
-              <>
-                <span>You</span>
-                <BsLightningChargeFill className="ml-1 text-yellow-300" />
-              </>
-            ) : (
-              msg.sender
-            )}
-          </div>
-          {msg.imageUrl && (
-            <div className="relative w-full h-48 mb-2 rounded-xl overflow-hidden border border-white/20">
-              <Image
-                src={msg.imageUrl}
-                alt="Attached image"
-                fill
-                className="object-cover"
-                unoptimized
-              />
-            </div>
-          )}
-          {msg.videoUrl && (
-            <div className="relative w-full mb-2 rounded-xl overflow-hidden border border-white/20 bg-black/30">
-              <video
-                src={msg.videoUrl}
-                controls
-                preload="metadata"
-                className="w-full h-48 object-contain"
-                onClick={(e) => e.stopPropagation()}
-              />
-            </div>
-          )}
-          <div className="text-[15px] leading-snug">
-            {renderMessageText(msg.text)}
-          </div>
-          <div className="text-right text-[11px] text-gray-300 mt-1">
-            {formatTimestamp(msg.timestamp)}
-          </div>
-        </motion.div>
-      </motion.div>
-    );
-  };
-
-  return (
-    <div className="flex flex-col h-screen max-w-screen-xl mx-auto overflow-hidden bg-gradient-to-r from-purple-900/90 via-indigo-800/90 to-purple-900/90">
-      {/* Header */}
-      <div className="sticky top-0 z-20 bg-gradient-to-r from-purple-900/90 via-indigo-800/90 to-purple-900/90 backdrop-blur-sm text-white p-3 shadow-lg flex justify-between items-center border-b border-white/10">
-        <div className="flex items-center">
-          <div className="text-lg font-bold truncate max-w-[120px] sm:max-w-xs">{room}</div>
-          <div className="ml-2 flex items-center">
-            <span className={`w-2 h-2 rounded-full mr-1 ${socketConnected ? "bg-green-400 animate-pulse" : "bg-red-400"}`}></span>
-            <span className="text-xs text-gray-300">
-              {socketConnected ? "Online" : "Offline"}
-            </span>
-          </div>
-        </div>
-        <div className="flex items-center space-x-3">
+            {socketConnected ? "Connected" : "Disconnected"}
+          </span>
           <button
-            onClick={() => setShowUserList((prev) => !prev)}
-            className="flex items-center text-sm bg-purple-700/60 hover:bg-purple-600 transition-colors px-3 py-1.5 rounded-lg group"
+            onClick={toggleUserList}
+            className="text-sm bg-purple-700 px-3 py-1 rounded-md hover:bg-purple-900 transition-transform transform hover:scale-105"
           >
-            <FiUsers className="mr-1.5" />
-            <span className="hidden sm:inline">{activeUsers.length}</span>
+            Users ({activeUsers.length})
           </button>
         </div>
       </div>
 
       {/* User List */}
-<<<<<<< HEAD
       {showUserList && (
         <motion.div
           className="bg-white p-4 shadow-md"
@@ -475,11 +178,9 @@
           animate={{ opacity: 1, y: 0 }}
           transition={{ duration: 0.3 }}
         >
-          <h3 className="font-bold text-gray-800 mb-2">Active Users:</h3>
-          <ul className="max-h-60 overflow-y-auto">
+          <ul>
             {activeUsers.map((user, idx) => (
-              <li key={idx} className="text-gray-800 py-1 flex items-center">
-                <span className={`inline-block w-3 h-3 rounded-full mr-2 ${user.status === "online" ? "bg-green-500" : user.status === "typing" ? "bg-yellow-500" : "bg-gray-500"}`}></span>
+              <li key={idx} className="text-gray-800">
                 {user.userName}
               </li>
             ))}
@@ -489,129 +190,57 @@
 
       {/* Messages Section */}
       <div
-        className="flex-1 overflow-y-auto flex flex-col p-4 rounded-b-lg bg-gradient-to-tr from-purple-900 via-indigo-700 to-purple-900"
+        className="flex-1 overflow-y-auto flex flex-col-reverse p-4 space-y-4 space-y-reverse rounded-b-lg bg-gradient-to-tr from-purple-900 via-indigo-700 to-purple-900"
       >
-        {messages.map((msg) => {
-          const isOriginalMessage = replyingTo?.id === msg.id;
-          const isHighlighted = highlightedMessageId === msg.id;
-          
-          return (
-            <motion.div
-              key={msg.id}
-              ref={(el: any) => el && (messageRefs.current[msg.id] = el)}
-              className={`flex my-2 transition-all duration-300 ${isHighlighted ? "ring-4 ring-yellow-400 rounded-xl" : ""}`}
-              initial={{ opacity: 0, y: 20 }}
-              animate={{ opacity: 1, y: 0 }}
-              transition={{ duration: 0.3 }}
-              onDoubleClick={() => handleDoubleTap(msg)}
+        {[...messages].reverse().map((msg) => (
+          <motion.div
+            key={msg.id}
+            className={`flex ${
+              msg.sender === userName ? "justify-end" : "justify-start"
+            }`}
+            initial={{ opacity: 0, scale: 0.9 }}
+            animate={{ opacity: 1, scale: 1 }}
+            transition={{ duration: 0.3 }}
+            drag="x"
+            dragConstraints={{ left: 0, right: 0 }}
+            onDragEnd={(event, info) => {
+              if (info.offset.x > 100) {
+                handleReply(msg);
+              }
+            }}
+            onDoubleClick={() => handleReply(msg)}
+            onPointerDown={(e) => handleDoubleTap(e, msg)}
+          >
+            <div
+              className={`p-4 rounded-xl shadow-md text-sm font-medium max-w-xl select-none ${
+                msg.sender === userName ? "bg-purple-700 text-white" : "bg-indigo-600 text-white"
+              }`}
             >
-              <div
-                className={`p-4 rounded-xl shadow-md text-sm font-medium max-w-xl w-full ${
-                  msg.sender === userName 
-                    ? "bg-purple-700 text-white ml-auto" 
-                    : "bg-indigo-600 text-white"
-                } ${isOriginalMessage ? "ring-2 ring-yellow-400" : ""}`}
-              >
-                {msg.replyTo && (
-                  <div 
-                    className="mb-2 p-2 rounded bg-indigo-800 border-l-4 border-blue-400 text-gray-200 text-sm italic cursor-pointer"
-                    onClick={() => {
-                      const originalMsg = messages.find(m => m.id === msg.replyTo);
-                      if (originalMsg) {
-                        messageRefs.current[originalMsg.id]?.scrollIntoView({
-                          behavior: "smooth",
-                          block: "center"
-                        });
-                        setHighlightedMessageId(originalMsg.id);
-                      }
-                    }}
-                  >
-                    Replying to:{" "}
-                    <span className="font-semibold">
-                      {messages.find((m) => m.id === msg.replyTo)?.text || "Message"}
-                    </span>
-                  </div>
-                )}
-                <div className="text-xs font-semibold text-gray-300">
-                  {msg.sender === userName ? "You" : msg.sender}
+              {msg.replyTo && (
+                <div className="mb-2 p-2 rounded bg-green-100 border-l-4 border-green-500 text-gray-700 text-sm italic">
+                  Replying to:{" "}
+                  <span className="font-semibold">
+                    {messages.find((m) => m.id === msg.replyTo)?.text || "Message"}
+                  </span>
                 </div>
-                {msg.imageUrl && (
-                  <img
-                    src={msg.imageUrl}
-                    alt="Uploaded content"
-                    className="mt-2 rounded-lg max-w-full h-auto max-h-48 object-cover border-2 border-purple-100"
-                  />
-                )}
-                <p className="break-words">{renderMessageText(msg.text)}</p>
-                <div className="text-right text-xs text-gray-300 mt-1">
-                  {formatTimestamp(msg.timestamp)}
-                </div>
+              )}
+              <div className="text-xs font-semibold text-gray-300">
+                {msg.sender === userName ? "You" : msg.sender}
               </div>
-            </motion.div>
-          )
-        })}
-        <div ref={messagesEndRef} />
-=======
-      <AnimatePresence>
-        {showUserList && (
-          <motion.div
-            className={`bg-gray-800/90 backdrop-blur-lg p-4 shadow-xl border-b border-white/10 ${
-              isMobile ? 'fixed inset-0 z-50' : ''
-            }`}
-            initial={{ opacity: 0, height: 0 }}
-            animate={{ opacity: 1, height: "auto" }}
-            exit={{ opacity: 0, height: 0 }}
-            transition={{ duration: 0.3 }}
-          >
-            <div className="flex justify-between items-center mb-3">
-              <h3 className="font-bold text-gray-200">Active Users</h3>
-              <button 
-                onClick={() => setShowUserList(false)}
-                className="text-gray-400 hover:text-white"
-              >
-                <FiX size={20} />
-              </button>
+              {msg.imageUrl && (
+                <img
+                  src={msg.imageUrl}
+                  alt="Uploaded content"
+                  className="mt-2 rounded-lg max-w-full h-auto max-h-48 object-cover border-2 border-purple-100"
+                />
+              )}
+              <p>{msg.text}</p>
+              <div className="text-right text-xs text-gray-300 mt-1">
+                {formatTimestamp(msg.timestamp)}
+              </div>
             </div>
-            <ul className="max-h-60 overflow-y-auto space-y-2">
-              {activeUsers.map((user, idx) => (
-                <li key={idx} className="text-gray-200 py-1.5 px-3 rounded-lg bg-gray-700/50 flex items-center">
-                  <span className={`inline-block w-2 h-2 rounded-full mr-3 ${
-                    user.status === "online" ? "bg-green-500" :
-                    user.status === "typing" ? "bg-yellow-500 animate-pulse" : "bg-gray-500"
-                  }`} />
-                  <span className="truncate flex-1">{user.userName}</span>
-                  {user.status === "typing" && (
-                    <span className="text-xs text-yellow-400 italic ml-2">typing...</span>
-                  )}
-                </li>
-              ))}
-            </ul>
           </motion.div>
-        )}
-      </AnimatePresence>
-
-      {/* Messages */}
-      <div 
-        ref={messagesContainerRef}
-        className="flex-1 overflow-y-auto p-4 bg-gradient-to-r from-purple-900/90 via-indigo-800/90 to-purple-900/90 relative pb-24"
-      >
-        {messages.map(renderMessageItem)}
-        <div ref={messagesEndRef} />
-        
-        {/* New Messages Indicator */}
-        {newMessagesIndicator && (
-          <motion.button
-            className="fixed bottom-24 right-4 bg-gradient-to-r from-purple-600 to-indigo-600 text-white px-4 py-2 rounded-full shadow-lg z-10 flex items-center"
-            initial={{ opacity: 0, y: 20 }}
-            animate={{ opacity: 1, y: 0 }}
-            exit={{ opacity: 0, y: 20 }}
-            onClick={scrollToBottom}
-          >
-            New messages
-            <FiChevronDown className="ml-2 animate-bounce" />
-          </motion.button>
-        )}
->>>>>>> 741b7ddc
+        ))}
       </div>
 
       {/* Replying To */}
@@ -621,50 +250,16 @@
           initial={{ opacity: 0 }}
           animate={{ opacity: 1 }}
         >
-<<<<<<< HEAD
-          <div className="truncate">
+          <div>
             <strong>Replying to:</strong>{" "}
-            <span className="italic">
-              {replyingTo.text || (replyingTo.imageUrl ? "[Image]" : "")}
-            </span>
+            <span className="italic">{replyingTo.text}</span>
           </div>
-          <div>
-            <button
-              className="text-blue-500 underline ml-2"
-              onClick={() => {
-                messageRefs.current[replyingTo.id]?.scrollIntoView({
-                  behavior: "smooth",
-                  block: "center"
-                });
-=======
-          <div className="truncate pr-2">
-            <strong className="text-yellow-300">Replying to:</strong>{" "}
-            <span className="italic">
-              {replyingTo.text || (replyingTo.imageUrl ? "[Image]" : replyingTo.videoUrl ? "[Video]" : "")}
-            </span>
-          </div>
-          <div className="flex gap-2 ml-4 shrink-0">
-            <button
-              className="text-blue-300 hover:text-blue-200 transition-colors"
-              onClick={() => {
-                messageRefs.current[replyingTo.id]?.scrollIntoView({ behavior: "smooth", block: "center" });
->>>>>>> 741b7ddc
-                setHighlightedMessageId(replyingTo.id);
-              }}
-            >
-              View
-            </button>
-<<<<<<< HEAD
-            <button
-              className="text-red-500 underline ml-2"
-              onClick={() => setReplyingTo(null)}
-            >
-=======
-            <button className="text-red-300 hover:text-red-200 transition-colors" onClick={() => setReplyingTo(null)}>
->>>>>>> 741b7ddc
-              Cancel
-            </button>
-          </div>
+          <button
+            className="text-red-500 underline ml-2"
+            onClick={() => setReplyingTo(null)}
+          >
+            Cancel
+          </button>
         </motion.div>
       )}
 
