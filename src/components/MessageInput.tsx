--- conflicted
+++ resolved
@@ -26,7 +26,6 @@
 type MessageInputProps = {
   onSend: (message: string, imageUrl?: string, videoUrl?: string) => void;
   onTyping?: () => void;
-<<<<<<< HEAD
 }) {
   const [message, setMessage] = useState("");
   const [imageUrl, setImageUrl] = useState<string | null>(null);
@@ -34,8 +33,6 @@
   const [uploading, setUploading] = useState(false);
   const [uploadProgress, setUploadProgress] = useState(0);
   const xhrRef = useRef<XMLHttpRequest | null>(null);
-  // const inputRef = useRef<HTMLInputElement>(null);
-  const inputRef = useRef<HTMLTextAreaElement>(null);
 
   const startImageUpload = (file: File) => {
     if (file.size > 20 * 1024 * 1024) {
@@ -59,211 +56,8 @@
       if (event.lengthComputable) {
         const percentComplete = (event.loaded / event.total) * 100;
         setUploadProgress(Math.round(percentComplete));
-=======
-};
-
-const MAX_FILE_SIZE_MB = 20;
-const MAX_VIDEO_SIZE_MB = 50;
-const VALID_MIME_TYPES = ['image/jpeg', 'image/png', 'image/gif', 'image/webp'];
-const VALID_VIDEO_MIME_TYPES = ['video/mp4', 'video/webm', 'video/ogg', 'video/quicktime'];
-
-const CircularProgress = ({ progress, size = 60, strokeWidth = 6 }: { 
-  progress: number; 
-  size?: number; 
-  strokeWidth?: number; 
-}) => {
-  const radius = (size - strokeWidth) / 2;
-  const circumference = radius * 2 * Math.PI;
-  const offset = circumference - (progress / 100) * circumference;
-
-  return (
-    <div className="relative" style={{ width: size, height: size }}>
-      <svg
-        width={size}
-        height={size}
-        className="transform -rotate-90"
-      >
-        <circle
-          cx={size / 2}
-          cy={size / 2}
-          r={radius}
-          fill="none"
-          stroke="#4f46e5"
-          strokeWidth={strokeWidth}
-          strokeOpacity="0.2"
-        />
-        <circle
-          cx={size / 2}
-          cy={size / 2}
-          r={radius}
-          fill="none"
-          stroke="#8b5cf6"
-          strokeWidth={strokeWidth}
-          strokeLinecap="round"
-          strokeDasharray={circumference}
-          strokeDashoffset={offset}
-        />
-      </svg>
-      <div className="absolute inset-0 flex items-center justify-center text-sm font-semibold text-purple-600">
-        {progress}%
-      </div>
-    </div>
-  );
-};
-
-type EmojiSelectData = {
-  id: string;
-  name: string;
-  native: string;
-  unified: string;
-  shortcodes: string;
-  keywords?: string[];
-};
-
-const MessageInput = forwardRef<MessageInputRef, MessageInputProps>(
-  ({ onSend, onTyping }, ref) => {
-    const [message, setMessage] = useState("");
-    const [imageUrl, setImageUrl] = useState<string | null>(null);
-    const [videoUrl, setVideoUrl] = useState<string | null>(null);
-    const [previewUrl, setPreviewUrl] = useState<string | null>(null);
-    const [previewKind, setPreviewKind] = useState<"image" | "video" | null>(null);
-    const [uploading, setUploading] = useState(false);
-    const [uploadProgress, setUploadProgress] = useState(0);
-    const [error, setError] = useState<string | null>(null);
-    const [showEmojiPicker, setShowEmojiPicker] = useState(false);
-
-    const textareaRef = useRef<HTMLTextAreaElement>(null);
-    const fileInputRef = useRef<HTMLInputElement>(null);
-    const dropZoneRef = useRef<HTMLDivElement>(null);
-    const [isDragging, setIsDragging] = useState(false);
-    const containerRef = useRef<HTMLDivElement>(null);
-    const xhrRef = useRef<XMLHttpRequest | null>(null); // Store xhr for proper abort
-    const previewUrlRef = useRef<string | null>(null);
-
-    // Expose methods to parent via ref
-    useImperativeHandle(ref, () => ({
-      focus: () => textareaRef.current?.focus(),
-      clear: () => {
-        setMessage("");
-        resetTextareaHeight();
-        cancelUpload();
-      },
-      cancelUpload: () => cancelUpload(),
-      setMessage: (text: string) => setMessage(text)
-    }));
-
-    const resetTextareaHeight = useCallback(() => {
-      if (textareaRef.current) {
-        textareaRef.current.style.height = "auto";
-        textareaRef.current.style.height = "44px";
       }
-    }, []);
-
-    const autoResizeTextarea = useCallback(() => {
-      if (textareaRef.current) {
-        textareaRef.current.style.height = "auto";
-        const newHeight = Math.min(
-          textareaRef.current.scrollHeight,
-          132
-        );
-        textareaRef.current.style.height = `${newHeight}px`;
-        textareaRef.current.style.overflowY = newHeight >= 132 ? "auto" : "hidden";
-      }
-    }, []);
-
-    useEffect(() => {
-      autoResizeTextarea();
-    }, [message, autoResizeTextarea]);
-
-    useEffect(() => {
-      return () => {
-        if (xhrRef.current) {
-          xhrRef.current.abort();
-          xhrRef.current = null;
-        }
-        if (previewUrlRef.current) {
-          URL.revokeObjectURL(previewUrlRef.current);
-          previewUrlRef.current = null;
-        }
-      };
-    }, []);
-
-    const validateFile = (file: File, kind: "image" | "video"): boolean => {
-      if (kind === "image") {
-        if (!VALID_MIME_TYPES.includes(file.type)) {
-          setError("Unsupported file type. Please upload an image (JPEG, PNG, GIF, WEBP)." );
-          return false;
-        }
-        if (file.size > MAX_FILE_SIZE_MB * 1024 * 1024) {
-          setError(`File size exceeds limit (max ${MAX_FILE_SIZE_MB}MB)`);
-          return false;
-        }
-        return true;
->>>>>>> 741b7ddc
-      }
-
-      if (!VALID_VIDEO_MIME_TYPES.includes(file.type)) {
-        setError("Unsupported file type. Please upload a video (MP4, WebM, OGG, MOV)." );
-        return false;
-      }
-      if (file.size > MAX_VIDEO_SIZE_MB * 1024 * 1024) {
-        setError(`File size exceeds limit (max ${MAX_VIDEO_SIZE_MB}MB)`);
-        return false;
-      }
-      return true;
-    };
-
-    const handleFile = (file: File | null) => {
-      if (!file) return;
-      setError(null);
-      const kind: "image" | "video" = file.type.startsWith("video/") ? "video" : "image";
-      if (!validateFile(file, kind)) return;
-
-      setImageUrl(null);
-      setVideoUrl(null);
-
-      if (previewUrlRef.current) {
-        URL.revokeObjectURL(previewUrlRef.current);
-        previewUrlRef.current = null;
-      }
-
-      const preview = URL.createObjectURL(file);
-      previewUrlRef.current = preview;
-      setPreviewUrl(preview);
-      setPreviewKind(kind);
-      startMediaUpload(file, kind, preview);
-    };
-
-    const startMediaUpload = async (file: File, kind: "image" | "video", preview: string) => {
-      setUploading(true);
-      setUploadProgress(0);
-      setError(null);
-
-      try {
-        const uploadPreset = process.env.NEXT_PUBLIC_CLOUDINARY_UPLOAD_PRESET;
-        const cloudName = process.env.NEXT_PUBLIC_CLOUDINARY_CLOUD_NAME;
-        if (!uploadPreset || !cloudName) {
-          handleUploadError("Cloudinary configuration is missing");
-          return;
-        }
-
-        const formData = new FormData();
-        formData.append("file", file);
-        formData.append("upload_preset", uploadPreset);
-
-        // Fixed Cloudinary URL (removed space)
-        const cloudinaryUrl = `https://api.cloudinary.com/v1_1/${cloudName}/${kind}/upload`;
-        
-        const xhr = new XMLHttpRequest();
-        xhrRef.current = xhr; // Store xhr for aborting
-
-        xhr.open("POST", cloudinaryUrl);
-        xhr.upload.onprogress = (event) => {
-          if (event.lengthComputable) {
-            const percentComplete = (event.loaded / event.total) * 100;
-            setUploadProgress(Math.round(percentComplete));
-          }
-        };
+    };
 
         xhr.onload = () => {
           if (xhr.status === 200) {
@@ -294,69 +88,18 @@
           textareaRef.current?.focus();
         };
 
-        xhr.onerror = () => {
-          handleUploadError("Network error during upload");
-        };
-
-        xhr.onabort = () => {
-          handleUploadError("Upload aborted");
-        };
-
-        xhr.send(formData);
-      } catch (e) {
-        handleUploadError(`Upload failed: ${String(e)}`);
-      }
-    };
-
-    const handleUploadError = (message: string) => {
-      setError(message);
+    xhr.onerror = () => {
+      console.error("Upload error");
+      alert("Image upload failed");
+      URL.revokeObjectURL(preview);
+      setPreviewUrl(null);
       setUploading(false);
-<<<<<<< HEAD
       xhrRef.current = null;
-      
-      // Focus input after upload completes
-      inputRef.current?.focus();
-=======
-      if (previewUrlRef.current) {
-        URL.revokeObjectURL(previewUrlRef.current);
-        previewUrlRef.current = null;
-      }
-      setPreviewUrl(null);
-      setPreviewKind(null);
-      // Reset file input to allow re-selecting same file
-      if (fileInputRef.current) {
-        fileInputRef.current.value = "";
-      }
->>>>>>> 741b7ddc
-    };
-
-    const cancelUpload = () => {
-      if (xhrRef.current) {
-        xhrRef.current.abort();
-        xhrRef.current = null;
-      }
-      if (previewUrlRef.current) {
-        URL.revokeObjectURL(previewUrlRef.current);
-        previewUrlRef.current = null;
-      }
-      setPreviewUrl(null);
-      setImageUrl(null);
-      setVideoUrl(null);
-      setPreviewKind(null);
-      setUploading(false);
-<<<<<<< HEAD
-      xhrRef.current = null;
-      
-      // Focus input after upload fails
-      inputRef.current?.focus();
-=======
-      setError(null);
-      // Reset file input to allow re-selecting same file
-      if (fileInputRef.current) {
-        fileInputRef.current.value = "";
-      }
->>>>>>> 741b7ddc
-    };
+    };
+
+    xhr.open("POST", `https://api.cloudinary.com/v1_1/${process.env.NEXT_PUBLIC_CLOUDINARY_CLOUD_NAME}/image/upload`);
+    xhr.send(formData);
+  };
 
     const handleSend = () => {
       if (message.trim() || imageUrl || videoUrl) {
@@ -371,67 +114,6 @@
           previewUrlRef.current = null;
         }
         setPreviewUrl(null);
-        setPreviewKind(null);
-        // Reset file input after sending
-        if (fileInputRef.current) {
-          fileInputRef.current.value = "";
-        }
-      }
-      textareaRef.current?.focus();
-    };
-
-    const handleKeyDown = (e: React.KeyboardEvent) => {
-      if (e.key === "Enter" && !e.shiftKey) {
-        e.preventDefault();
-        handleSend();
-      }
-<<<<<<< HEAD
-    }
-    
-    // Focus input after sending
-    inputRef.current?.focus();
-  };
-
-  const handleKeyDown = (e: React.KeyboardEvent) => {
-    if (e.key === "Enter" && !e.shiftKey) {
-      e.preventDefault();
-      handleSend();
-    }
-  };
-=======
-    };
->>>>>>> 741b7ddc
-
-    // Drag and drop handlers
-    const handleDragOver = (e: React.DragEvent) => {
-      e.preventDefault();
-      e.stopPropagation();
-      if (!isDragging) setIsDragging(true);
-    };
-    const handleDragLeave = (e: React.DragEvent) => {
-      e.preventDefault();
-      e.stopPropagation();
-      setIsDragging(false);
-    };
-    const handleDrop = (e: React.DragEvent) => {
-      e.preventDefault();
-      e.stopPropagation();
-      setIsDragging(false);
-      const files = e.dataTransfer.files;
-      if (files.length > 0) handleFile(files[0]);
-    };
-
-    const handlePaste = (e: React.ClipboardEvent) => {
-      const items = e.clipboardData.items;
-      for (let i = 0; i < items.length; i++) {
-        if (items[i].type.startsWith("image/")) {
-          const file = items[i].getAsFile();
-          if (file) {
-            handleFile(file);
-            e.preventDefault();
-            break;
-          }
-        }
       }
     };
 
@@ -455,153 +137,39 @@
       return () => document.removeEventListener("mousedown", handleClickOutside);
     }, []);
 
-    return (
-      <div className="w-full pb-[env(safe-area-inset-bottom)]" ref={containerRef}>
-        {/* Error */}
-        {error && (
-          <div className="mb-2 p-2 bg-red-900/30 text-red-200 rounded-lg text-sm flex items-center border border-red-700/50">
-            <svg className="w-5 h-5 mr-2" fill="currentColor" viewBox="0 0 20 20">
-              <path
-                fillRule="evenodd"
-                d="M18 10a8 8 0 11-16 0 8 8 0 0116 0zm-7 4a1 1 0 11-2 0 1 1 0 012 0zm-1-9a1 1 0 00-1 1v4a1 1 0 102 0V6a1 1 0 00-1-1z"
-                clipRule="evenodd"
-              />
-            </svg>
-            {error}
-          </div>
-        )}
-
-        {/* Image preview */}
-        {(previewUrl || imageUrl || videoUrl) && (
-          <div className="relative mb-3 max-w-[200px] rounded-xl overflow-hidden border-2 border-purple-500/60 bg-gray-800">
-            <div className="relative w-full aspect-square">
-              {((previewUrl && previewKind === "video") || (!previewUrl && videoUrl)) ? (
-                <video
-                  src={previewUrl || videoUrl!}
-                  controls
-                  preload="metadata"
-                  className="w-full h-full object-contain"
-                />
-              ) : (
-                <Image
-                  src={previewUrl || imageUrl!}
-                  alt="Preview"
-                  fill
-                  style={{ objectFit: "contain" }}
-                />
-              )}
+  return (
+    <div className="flex flex-col w-full">
+      {(previewUrl || imageUrl) && (
+        <div className="relative mb-2">
+          <img
+            src={previewUrl || imageUrl || "invalid url"}
+            alt="Preview"
+            className="max-w-[150px] h-auto rounded-lg border-2 border-purple-500"
+          />
+          {uploading && (
+            <div className="absolute inset-0 flex items-center justify-center bg-black bg-opacity-50 text-white text-sm rounded-lg">
+              Uploading: {uploadProgress}%
             </div>
-
-            {uploading && (
-              <div className="absolute inset-0 bg-black/60 flex items-center justify-center">
-                <CircularProgress progress={uploadProgress} size={80} strokeWidth={6} />
-              </div>
-            )}
-
-            <button
-              type="button"
-              onClick={cancelUpload}
-              className="absolute top-2 right-2 bg-red-500 text-white rounded-full w-6 h-6 flex items-center justify-center text-sm hover:bg-red-600 transition-colors shadow-lg focus:outline-none focus:ring-2 focus:ring-red-400"
-              aria-label="Remove image"
-            >
-              <FiX />
-            </button>
-          </div>
-        )}
-
-        {/* Main input */}
-        <div
-          ref={dropZoneRef}
-          className={`flex items-end space-x-2 p-2 rounded-xl transition-all duration-200 ${
-            isDragging
-              ? "bg-purple-900/30 ring-2 ring-purple-500"
-              : "bg-gray-700/30 backdrop-blur-sm"
-          }`}
-          onDragOver={handleDragOver}
-          onDragLeave={handleDragLeave}
-          onDrop={handleDrop}
-        >
-          {/* File input - FIXED for mobile */}
-          <label
-            className={`cursor-pointer p-2 rounded-lg transition-colors flex-shrink-0 ${
-              uploading
-                ? "opacity-50 cursor-not-allowed"
-                : "hover:bg-gray-600/50 text-gray-300 hover:text-white"
-            }`}
-            title="Attach an image"
-            aria-label="Attach an image"
+          )}
+          <button
+            onClick={() => {
+              if (uploading) {
+                xhrRef.current?.abort();
+                setUploading(false);
+                setUploadProgress(0);
+                if (previewUrl) {
+                  URL.revokeObjectURL(previewUrl);
+                  setPreviewUrl(null);
+                }
+              } else {
+                setImageUrl(null);
+              }
+            }}
+            className="absolute -top-2 -right-2 bg-red-500 text-white rounded-full w-6 h-6 flex items-center justify-center text-sm hover:bg-red-600 transition-colors"
           >
-            {/* Critical fix: Use absolute positioning instead of hidden class */}
-            <input
-              ref={fileInputRef}
-              type="file"
-              accept="image/*,video/*"
-              style={{ 
-                position: 'absolute', 
-                left: '-9999px', 
-                opacity: 0, 
-                zIndex: -1 
-              }}
-              disabled={uploading}
-              onChange={(e) => {
-                const file = e.target.files?.[0];
-                if (file) handleFile(file);
-                e.target.value = "";
-              }}
-            />
-            <FiPaperclip className="w-5 h-5" />
-          </label>
-
-          {/* Textarea */}
-          <div className="flex-grow relative">
-            <textarea
-              ref={textareaRef}
-              value={message}
-              onChange={(e) => {
-                setMessage(e.target.value);
-                if (onTyping) onTyping();
-              }}
-              onKeyDown={handleKeyDown}
-              onPaste={handlePaste}
-              placeholder="Type a message..."
-              className="w-full bg-gray-600/30 backdrop-blur-sm text-white rounded-xl p-2 pl-3 focus:outline-none focus:ring-2 focus:ring-purple-500 resize-none min-h-[44px] max-h-32 transition-all border border-gray-600 pr-10"
-              rows={1}
-              disabled={uploading}
-            />
-            <button
-              type="button"
-              onClick={() => setShowEmojiPicker((prev) => !prev)}
-              className="absolute right-2 bottom-2 text-gray-400 hover:text-white transition-colors"
-              disabled={uploading}
-              style={{ bottom: "12px" }}
-              aria-label="Open emoji picker"
-              aria-expanded={showEmojiPicker}
-            >
-              <FiSmile className="w-6 h-6" />
-            </button>
-          </div>
-
-          {/* Send button */}
-          <button
-            type="button"
-            onClick={handleSend}
-            disabled={uploading || (!message.trim() && !imageUrl && !videoUrl)}
-            className={`flex-shrink-0 flex items-center justify-center w-12 h-12 rounded-full font-medium transition-colors ${
-              uploading
-                ? "bg-purple-600/50 cursor-wait"
-                : !message.trim() && !imageUrl && !videoUrl
-                ? "bg-gray-600 cursor-not-allowed"
-                : "bg-gradient-to-r from-purple-600 to-indigo-600 hover:from-purple-700 hover:to-indigo-700 shadow-lg"
-            }`}
-          >
-            {uploading ? (
-              <div className="w-4 h-4 border-t-2 border-white border-solid rounded-full animate-spin"></div>
-            ) : (
-              <FiSend className="w-5 h-5 text-gray-200" />
-            )}
+            ×
           </button>
         </div>
-<<<<<<< HEAD
       )}
 
       <div className="flex items-center space-x-2">
@@ -650,46 +218,11 @@
         <button
           onClick={handleSend}
           disabled={uploading || (!message.trim() && !imageUrl)}
-          className="bg-purple-600 text-white px-4 py-2 rounded-lg font-semibold hover:bg-purple-700 disabled:opacity-50 disabled:cursor-not-allowed transition-colors min-w-[80px]"
+          className="bg-purple-600 text-white px-4 py-2 rounded-lg font-semibold hover:bg-purple-700 disabled:opacity-50 disabled:cursor-not-allowed transition-colors"
         >
           {uploading ? "Uploading..." : "Send"}
         </button>
-=======
-
-        {/* Emoji Picker */}
-        {showEmojiPicker && (
-          <div className="fixed bottom-24 left-0 right-0 z-50 mx-auto max-w-md">
-            <EmojiPicker
-              onSelect={addEmoji}
-              onClickOutside={() => setShowEmojiPicker(false)}
-            />
-          </div>
-        )}
-
-        {/* Drag overlay */}
-        {isDragging && (
-          <div className="fixed inset-0 bg-black/70 flex items-center justify-center z-50 backdrop-blur-sm">
-            <div className="bg-gray-800 p-8 rounded-2xl shadow-xl border-2 border-dashed border-purple-500 flex flex-col items-center max-w-md text-center">
-              <div className="bg-gradient-to-r from-purple-600 to-indigo-600 w-16 h-16 rounded-full flex items-center justify-center mb-4">
-                <FiPaperclip className="w-8 h-8 text-white" />
-              </div>
-              <p className="text-xl font-semibold text-white mb-2">
-                Drop to upload media
-              </p>
-              <p className="text-gray-400">
-                Supports images (max {MAX_FILE_SIZE_MB}MB) and videos (max {MAX_VIDEO_SIZE_MB}MB)
-              </p>
-              <p className="text-gray-500 text-sm mt-3">
-                Release your file to attach it to the message
-              </p>
-            </div>
-          </div>
-        )}
->>>>>>> 741b7ddc
       </div>
-    );
-  }
-);
-
-MessageInput.displayName = "MessageInput";
-export default MessageInput;+    </div>
+  );
+}